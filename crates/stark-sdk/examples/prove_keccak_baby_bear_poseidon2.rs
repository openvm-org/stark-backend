//! Prove keccakf-air over BabyBear using poseidon2 for FRI hash.

use std::sync::Arc;

use openvm_stark_backend::{
    p3_air::{Air, AirBuilder, BaseAir},
    p3_field::Field,
    prover::types::{AirProofInput, ProofInput},
    rap::{BaseAirWithPublicValues, PartitionedBaseAir},
    utils::metrics_span,
};
use openvm_stark_sdk::{
    config::{
        baby_bear_poseidon2::BabyBearPoseidon2Engine, setup_tracing, setup_tracing_with_log_level,
        FriParameters,
    },
    engine::StarkFriEngine,
    openvm_stark_backend::engine::StarkEngine,
    utils::create_seeded_rng,
};
use p3_baby_bear::BabyBear;
use p3_keccak_air::KeccakAir;
use rand::Rng;
use tracing_subscriber::EnvFilter;

<<<<<<< HEAD
const NUM_PERMUTATIONS: usize = 1 << 14;
const LOG_BLOWUP: usize = 2;
=======
const NUM_PERMUTATIONS: usize = 1 << 10;
const LOG_BLOWUP: usize = 1;
>>>>>>> 92171baa

// Newtype to implement extended traits
struct TestAir(KeccakAir);

impl<F: Field> BaseAir<F> for TestAir {
    fn width(&self) -> usize {
        BaseAir::<F>::width(&self.0)
    }
}
impl<F: Field> BaseAirWithPublicValues<F> for TestAir {}
impl<F: Field> PartitionedBaseAir<F> for TestAir {}

impl<AB: AirBuilder> Air<AB> for TestAir {
    fn eval(&self, builder: &mut AB) {
        self.0.eval(builder);
    }
}

fn main() {
    // setup_tracing();
    // setup_tracing_with_log_level(Level::DEBUG);
    // tracing_subscriber::fmt()
    //     .with_env_filter(EnvFilter::from_default_env())
    //     .init();

    let filter = EnvFilter::new("debug");

    // Set up a simple console subscriber with that filter
    tracing_subscriber::fmt()
        .with_env_filter(filter)
        .with_target(true) // Show target (module path)
        .with_file(true) // Show file names in logs
        .with_line_number(true) // Show line numbers
        .init();

    tracing::debug!("Debug tracing initialized");

    tracing::info!("Starting proof generation");
    let mut rng = create_seeded_rng();
    let air = TestAir(KeccakAir {});

    let engine = BabyBearPoseidon2Engine::new(
        FriParameters::standard_with_100_bits_conjectured_security(LOG_BLOWUP),
    );
    let mut keygen_builder = engine.keygen_builder();
    let air_id = keygen_builder.add_air(Arc::new(air));
    let pk = keygen_builder.generate_pk();

    let inputs = (0..NUM_PERMUTATIONS).map(|_| rng.gen()).collect::<Vec<_>>();
    let trace = metrics_span("generate_trace", || {
        p3_keccak_air::generate_trace_rows::<BabyBear>(inputs, 0)
    });

    let proof = engine.prove(
        &pk,
        ProofInput::new(vec![(air_id, AirProofInput::simple_no_pis(trace))]),
    );

    let proof_bytes = bitcode::serialize(&proof.opening.proof).unwrap();
    tracing::info!("Size of proof is {:?} bytes", proof_bytes.len());

    engine.verify(&pk.get_vk(), &proof).unwrap();
}<|MERGE_RESOLUTION|>--- conflicted
+++ resolved
@@ -23,13 +23,8 @@
 use rand::Rng;
 use tracing_subscriber::EnvFilter;
 
-<<<<<<< HEAD
-const NUM_PERMUTATIONS: usize = 1 << 14;
-const LOG_BLOWUP: usize = 2;
-=======
 const NUM_PERMUTATIONS: usize = 1 << 10;
 const LOG_BLOWUP: usize = 1;
->>>>>>> 92171baa
 
 // Newtype to implement extended traits
 struct TestAir(KeccakAir);
