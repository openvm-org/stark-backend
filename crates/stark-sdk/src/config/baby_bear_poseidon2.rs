use std::any::type_name;

use openvm_stark_backend::{
    config::StarkConfig,
    interaction::fri_log_up::FriLogUpPhase,
    p3_challenger::DuplexChallenger,
    p3_commit::ExtensionMmcs,
<<<<<<< HEAD
    p3_field::{Field, FieldAlgebra},
=======
    p3_field::{extension::BinomialExtensionField, Field, FieldAlgebra},
    prover::{
        cpu::{CpuBackend, CpuDevice},
        MultiTraceStarkProver,
    },
>>>>>>> 62352af2
};
use p3_baby_bear::{BabyBear, Poseidon2BabyBear};
use p3_dft::Radix2DitParallel;
use p3_fri::{FriConfig, TwoAdicFriPcs};
use p3_merkle_tree::MerkleTreeMmcs;
use p3_poseidon2::ExternalLayerConstants;
use p3_symmetric::{CryptographicPermutation, PaddingFreeSponge, TruncatedPermutation};
use rand::{rngs::StdRng, SeedableRng};
use zkhash::{
    ark_ff::PrimeField as _, fields::babybear::FpBabyBear as HorizenBabyBear,
    poseidon2::poseidon2_instance_babybear::RC16,
};

use super::{
    instrument::{HashStatistics, InstrumentCounter, Instrumented, StarkHashStatistics},
    FriParameters,
};
use crate::{
    assert_sc_compatible_with_serde,
    config::{
        fri_params::SecurityParameters, log_up_params::log_up_security_params_baby_bear_100_bits,
    },
    engine::{StarkEngine, StarkEngineWithHashInstrumentation, StarkFriEngine},
    fast_ext_field::FastBinomialExtensionField,
};

const RATE: usize = 8;
// permutation width
const WIDTH: usize = 16; // rate + capacity
const DIGEST_WIDTH: usize = 8;

type Val = BabyBear;
type PackedVal = <Val as Field>::Packing;
type Challenge = FastBinomialExtensionField<Val, 4>;
type Perm = Poseidon2BabyBear<WIDTH>;
type InstrPerm = Instrumented<Perm>;

// Generic over P: CryptographicPermutation<[F; WIDTH]>
type Hash<P> = PaddingFreeSponge<P, WIDTH, RATE, DIGEST_WIDTH>;
type Compress<P> = TruncatedPermutation<P, 2, DIGEST_WIDTH, WIDTH>;
type ValMmcs<P> =
    MerkleTreeMmcs<PackedVal, <Val as Field>::Packing, Hash<P>, Compress<P>, DIGEST_WIDTH>;
type ChallengeMmcs<P> = ExtensionMmcs<Val, Challenge, ValMmcs<P>>;
pub type Challenger<P> = DuplexChallenger<Val, P, WIDTH, RATE>;
type Dft = Radix2DitParallel<Val>;
type Pcs<P> = TwoAdicFriPcs<Val, Dft, ValMmcs<P>, ChallengeMmcs<P>>;
type RapPhase<P> = FriLogUpPhase<Val, Challenge, Challenger<P>>;

pub type BabyBearPermutationConfig<P> = StarkConfig<Pcs<P>, RapPhase<P>, Challenge, Challenger<P>>;
pub type BabyBearPoseidon2Config = BabyBearPermutationConfig<Perm>;
pub type BabyBearPoseidon2Engine = BabyBearPermutationEngine<Perm>;

assert_sc_compatible_with_serde!(BabyBearPoseidon2Config);

pub struct BabyBearPermutationEngine<P>
where
    P: CryptographicPermutation<[Val; WIDTH]>
        + CryptographicPermutation<[PackedVal; WIDTH]>
        + Clone,
{
    pub fri_params: FriParameters,
    pub config: BabyBearPermutationConfig<P>,
    pub perm: P,
    pub max_constraint_degree: usize,
}

impl<P> StarkEngine<BabyBearPermutationConfig<P>> for BabyBearPermutationEngine<P>
where
    P: CryptographicPermutation<[Val; WIDTH]>
        + CryptographicPermutation<[PackedVal; WIDTH]>
        + Clone,
{
    fn config(&self) -> &BabyBearPermutationConfig<P> {
        &self.config
    }

    fn prover<'a>(&'a self) -> MultiTraceStarkProver<'a, BabyBearPermutationConfig<P>>
    where
        Self: 'a,
    {
        MultiTraceStarkProver::new(
            CpuBackend::default(),
            CpuDevice::new(self.config(), self.fri_params.log_blowup),
            self.new_challenger(),
        )
    }

    fn max_constraint_degree(&self) -> Option<usize> {
        Some(self.max_constraint_degree)
    }

    fn new_challenger(&self) -> Challenger<P> {
        Challenger::new(self.perm.clone())
    }
}

impl<P> StarkEngineWithHashInstrumentation<BabyBearPermutationConfig<Instrumented<P>>>
    for BabyBearPermutationEngine<Instrumented<P>>
where
    P: CryptographicPermutation<[Val; WIDTH]>
        + CryptographicPermutation<[PackedVal; WIDTH]>
        + Clone,
{
    fn clear_instruments(&mut self) {
        self.perm.input_lens_by_type.lock().unwrap().clear();
    }
    fn stark_hash_statistics<T>(&self, custom: T) -> StarkHashStatistics<T> {
        let counter = self.perm.input_lens_by_type.lock().unwrap();
        let permutations = counter.iter().fold(0, |total, (name, lens)| {
            if name == type_name::<[Val; WIDTH]>() {
                let count: usize = lens.iter().sum();
                println!("Permutation: {name}, Count: {count}");
                total + count
            } else {
                panic!("Permutation type not yet supported: {}", name);
            }
        });

        StarkHashStatistics {
            name: type_name::<P>().to_string(),
            stats: HashStatistics { permutations },
            fri_params: self.fri_params,
            custom,
        }
    }
}

/// `pcs_log_degree` is the upper bound on the log_2(PCS polynomial degree).
pub fn default_engine() -> BabyBearPoseidon2Engine {
    default_engine_impl(FriParameters::standard_fast())
}

/// `pcs_log_degree` is the upper bound on the log_2(PCS polynomial degree).
fn default_engine_impl(fri_params: FriParameters) -> BabyBearPoseidon2Engine {
    let perm = default_perm();
    let security_params = SecurityParameters {
        fri_params,
        log_up_params: log_up_security_params_baby_bear_100_bits(),
    };
    engine_from_perm(perm, security_params)
}

/// `pcs_log_degree` is the upper bound on the log_2(PCS polynomial degree).
pub fn default_config(perm: &Perm) -> BabyBearPoseidon2Config {
    config_from_perm(perm, SecurityParameters::standard_fast())
}

pub fn engine_from_perm<P>(
    perm: P,
    security_params: SecurityParameters,
) -> BabyBearPermutationEngine<P>
where
    P: CryptographicPermutation<[Val; WIDTH]>
        + CryptographicPermutation<[PackedVal; WIDTH]>
        + Clone,
{
    let fri_params = security_params.fri_params;
    let max_constraint_degree = fri_params.max_constraint_degree();
    let config = config_from_perm(&perm, security_params);
    BabyBearPermutationEngine {
        config,
        perm,
        fri_params,
        max_constraint_degree,
    }
}

pub fn config_from_perm<P>(
    perm: &P,
    security_params: SecurityParameters,
) -> BabyBearPermutationConfig<P>
where
    P: CryptographicPermutation<[Val; WIDTH]>
        + CryptographicPermutation<[PackedVal; WIDTH]>
        + Clone,
{
    let hash = Hash::new(perm.clone());
    let compress = Compress::new(perm.clone());
    let val_mmcs = ValMmcs::new(hash, compress);
    let challenge_mmcs = ChallengeMmcs::new(val_mmcs.clone());
    let dft = Dft::default();
    let SecurityParameters {
        fri_params,
        log_up_params,
    } = security_params;
    let fri_config = FriConfig {
        log_blowup: fri_params.log_blowup,
        log_final_poly_len: fri_params.log_final_poly_len,
        num_queries: fri_params.num_queries,
        proof_of_work_bits: fri_params.proof_of_work_bits,
        mmcs: challenge_mmcs,
    };
    let pcs = Pcs::new(dft, val_mmcs, fri_config);
    let rap_phase = FriLogUpPhase::new(log_up_params);
    BabyBearPermutationConfig::new(pcs, rap_phase)
}

/// Uses HorizenLabs Poseidon2 round constants, but plonky3 Mat4 and also
/// with a p3 Monty reduction factor.
pub fn default_perm() -> Perm {
    let (external_constants, internal_constants) = horizen_round_consts_16();
    Perm::new(external_constants, internal_constants)
}

pub fn random_perm() -> Perm {
    let seed = [42; 32];
    let mut rng = StdRng::from_seed(seed);
    Perm::new_from_rng_128(&mut rng)
}

pub fn random_instrumented_perm() -> InstrPerm {
    let perm = random_perm();
    Instrumented::new(perm)
}

fn horizen_to_p3(horizen_babybear: HorizenBabyBear) -> BabyBear {
    BabyBear::from_canonical_u64(horizen_babybear.into_bigint().0[0])
}

pub fn horizen_round_consts_16() -> (ExternalLayerConstants<BabyBear, 16>, Vec<BabyBear>) {
    let p3_rc16: Vec<Vec<BabyBear>> = RC16
        .iter()
        .map(|round| {
            round
                .iter()
                .map(|babybear| horizen_to_p3(*babybear))
                .collect()
        })
        .collect();

    let rounds_f = 8;
    let rounds_p = 13;
    let rounds_f_beginning = rounds_f / 2;
    let p_end = rounds_f_beginning + rounds_p;
    let initial: Vec<[BabyBear; 16]> = p3_rc16[..rounds_f_beginning]
        .iter()
        .cloned()
        .map(|round| round.try_into().unwrap())
        .collect();
    let terminal: Vec<[BabyBear; 16]> = p3_rc16[p_end..]
        .iter()
        .cloned()
        .map(|round| round.try_into().unwrap())
        .collect();
    let internal_round_constants: Vec<BabyBear> = p3_rc16[rounds_f_beginning..p_end]
        .iter()
        .map(|round| round[0])
        .collect();
    (
        ExternalLayerConstants::new(initial, terminal),
        internal_round_constants,
    )
}

/// Logs hash count statistics to stdout and returns as struct.
/// Count of 1 corresponds to a Poseidon2 permutation with rate RATE that outputs OUT field elements
#[allow(dead_code)]
pub fn print_hash_counts(hash_counter: &InstrumentCounter, compress_counter: &InstrumentCounter) {
    let hash_counter = hash_counter.lock().unwrap();
    let mut hash_count = 0;
    hash_counter.iter().for_each(|(name, lens)| {
        if name == type_name::<(Val, [Val; DIGEST_WIDTH])>() {
            let count = lens.iter().fold(0, |count, len| count + len.div_ceil(RATE));
            println!("Hash: {name}, Count: {count}");
            hash_count += count;
        } else {
            panic!("Hash type not yet supported: {}", name);
        }
    });
    drop(hash_counter);
    let compress_counter = compress_counter.lock().unwrap();
    let mut compress_count = 0;
    compress_counter.iter().for_each(|(name, lens)| {
        if name == type_name::<[Val; DIGEST_WIDTH]>() {
            let count = lens.iter().fold(0, |count, len| {
                // len should always be N=2 for TruncatedPermutation
                count + (DIGEST_WIDTH * len).div_ceil(WIDTH)
            });
            println!("Compress: {name}, Count: {count}");
            compress_count += count;
        } else {
            panic!("Compress type not yet supported: {}", name);
        }
    });
    let total_count = hash_count + compress_count;
    println!("Total Count: {total_count}");
}

impl StarkFriEngine<BabyBearPoseidon2Config> for BabyBearPoseidon2Engine {
    fn new(fri_params: FriParameters) -> Self {
        default_engine_impl(fri_params)
    }
    fn fri_params(&self) -> FriParameters {
        self.fri_params
    }
}<|MERGE_RESOLUTION|>--- conflicted
+++ resolved
@@ -5,15 +5,11 @@
     interaction::fri_log_up::FriLogUpPhase,
     p3_challenger::DuplexChallenger,
     p3_commit::ExtensionMmcs,
-<<<<<<< HEAD
     p3_field::{Field, FieldAlgebra},
-=======
-    p3_field::{extension::BinomialExtensionField, Field, FieldAlgebra},
     prover::{
         cpu::{CpuBackend, CpuDevice},
         MultiTraceStarkProver,
     },
->>>>>>> 62352af2
 };
 use p3_baby_bear::{BabyBear, Poseidon2BabyBear};
 use p3_dft::Radix2DitParallel;
